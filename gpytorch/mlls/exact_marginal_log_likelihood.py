from __future__ import absolute_import
from __future__ import division
from __future__ import print_function
from __future__ import unicode_literals

import torch
from .marginal_log_likelihood import MarginalLogLikelihood
from ..likelihoods import GaussianLikelihood
from ..distributions import MultivariateNormal


class ExactMarginalLogLikelihood(MarginalLogLikelihood):
    def __init__(self, likelihood, model):
        """
        A special MLL designed for exact inference

        Args:
        - likelihood: (Likelihood) - the likelihood for the model
        - model: (Module) - the exact GP model
        """
        if not isinstance(likelihood, GaussianLikelihood):
            raise RuntimeError("Likelihood must be Gaussian for exact inference")
        super(ExactMarginalLogLikelihood, self).__init__(likelihood, model)

    def forward(self, output, target, *params):
        if not isinstance(output, MultivariateNormal):
            raise RuntimeError("ExactMarginalLogLikelihood can only operate on Gaussian random variables")

        # Get the log prob of the marginal distribution
        output = self.likelihood(output, *params)
        res = output.log_prob(target)

        # Add terms for SGPR / when inducing points are learned
<<<<<<< HEAD
        trace_diff = torch.zeros_like(res)
        for variational_strategy in self.model.variational_strategies():
            if isinstance(variational_strategy, MVNVariationalStrategy):
                trace_diff = trace_diff.add(variational_strategy.trace_diff())
        if hasattr(self.likelihood, "log_noise"):
            trace_diff = trace_diff / self.likelihood.log_noise.exp()
            res = res.add(0.5, trace_diff)
=======
        added_loss = torch.zeros_like(res)
        for added_loss_term in self.model.added_loss_terms():
            added_loss.add(added_loss_term.loss())

        res = res.add(0.5, added_loss)
>>>>>>> 8106ba8e

        # Add log probs of priors on the parameters
        for _, param, prior in self.named_parameter_priors():
            res.add_(prior.log_prob(param).sum())
        for _, prior, params, transform in self.named_derived_priors():
            res.add_(prior.log_prob(transform(*params)).sum())

        # Scale by the amount of data we have
        num_data = target.size(-1)
        return res.div_(num_data)<|MERGE_RESOLUTION|>--- conflicted
+++ resolved
@@ -31,21 +31,11 @@
         res = output.log_prob(target)
 
         # Add terms for SGPR / when inducing points are learned
-<<<<<<< HEAD
-        trace_diff = torch.zeros_like(res)
-        for variational_strategy in self.model.variational_strategies():
-            if isinstance(variational_strategy, MVNVariationalStrategy):
-                trace_diff = trace_diff.add(variational_strategy.trace_diff())
-        if hasattr(self.likelihood, "log_noise"):
-            trace_diff = trace_diff / self.likelihood.log_noise.exp()
-            res = res.add(0.5, trace_diff)
-=======
         added_loss = torch.zeros_like(res)
         for added_loss_term in self.model.added_loss_terms():
             added_loss.add(added_loss_term.loss())
 
         res = res.add(0.5, added_loss)
->>>>>>> 8106ba8e
 
         # Add log probs of priors on the parameters
         for _, param, prior in self.named_parameter_priors():
