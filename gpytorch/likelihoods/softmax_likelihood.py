--- conflicted
+++ resolved
@@ -51,14 +51,8 @@
             raise RuntimeError("There should be %d features" % self.n_features)
 
         mixed_fs = self.mixing_weights.matmul(samples.view(n_features, n_samples * n_data))
-<<<<<<< HEAD
-        softmax = torch.nn.functional.softmax(mixed_fs.t()).view(n_data, n_samples, self.n_classes)
+        softmax = torch.nn.functional.softmax(mixed_fs.t(), 1).view(n_data, n_samples, self.n_classes)
         return Categorical(probs=softmax.mean(1))
-=======
-        softmax = torch.nn.functional.softmax(mixed_fs.t(), 1).view(n_data, n_samples, self.n_classes)
-        softmax = softmax.mean(1)
-        return CategoricalRandomVariable(softmax)
->>>>>>> 61d6b77f
 
     def log_probability(self, latent_func, target):
         """
