from __future__ import absolute_import
from __future__ import division
from __future__ import print_function
from __future__ import unicode_literals

import torch
from .. import beta_features
from ..functions import inv_matmul
from ..distributions import MultivariateNormal
from ..lazy import LazyTensor, RootLazyTensor, MatmulLazyTensor, NonLazyTensor
from ..variational import MVNVariationalStrategy
from .abstract_variational_gp import AbstractVariationalGP


class VariationalGP(AbstractVariationalGP):
    def __init__(self, train_input):
        if not torch.is_tensor(train_input):
            raise RuntimeError("VariationalGP must take a single tensor train_input")
        super(VariationalGP, self).__init__(train_input)

        self.has_computed_alpha = False
        self.has_computed_root = False

    def train(self, mode=True):
        if mode:
            self.has_computed_alpha = False
            self.has_computed_root = False
        return super(VariationalGP, self).train(mode)

    def __call__(self, inputs, **kwargs):
        # Training mode: optimizing
        if self.training:
            if not torch.equal(inputs, self.inducing_points):
                raise RuntimeError("You must train on the training inputs!")

            prior_output = self.prior_output()
            # Initialize variational parameters, if necessary
<<<<<<< HEAD
            if not self.variational_params_initialized[0]:
                mean_init = prior_output.mean.data
=======
            if not self.variational_params_initialized.item():
                mean_init = prior_output.mean()
>>>>>>> d19a04de
                chol_covar_init = torch.eye(len(mean_init)).type_as(mean_init)
                self.variational_mean.data.copy_(mean_init)
                self.chol_variational_covar.data.copy_(chol_covar_init)
                self.variational_params_initialized.fill_(1)

            variational_output = self.variational_output()
            new_variational_strategy = MVNVariationalStrategy(variational_output, prior_output)
            self.update_variational_strategy("inducing_point_strategy", new_variational_strategy)
            return variational_output

        # Posterior mode
        else:
            variational_output = self.variational_output()

            n_induc = len(self.inducing_points)
            full_inputs = torch.cat([self.inducing_points, inputs])
            full_output = super(VariationalGP, self).__call__(full_inputs)
            full_mean, full_covar = full_output.representation()

            induc_mean = full_mean[:n_induc]
            test_mean = full_mean[n_induc:]
            induc_induc_covar = full_covar[:n_induc, :n_induc]
            induc_test_covar = full_covar[:n_induc, n_induc:]
            test_induc_covar = full_covar[n_induc:, :n_induc]
            test_test_covar = full_covar[n_induc:, n_induc:]

            # Compute alpha cache
            if not self.has_computed_alpha:
                self.alpha = inv_matmul(induc_induc_covar, variational_output.mean - induc_mean)
                self.has_computed_alpha = True

            # Compute chol cache, if necessary
            if not self.has_computed_root and beta_features.fast_pred_var.on():
                if not isinstance(induc_induc_covar, LazyTensor):
                    induc_induc_covar = NonLazyTensor(induc_induc_covar)
                self.prior_root_inv = induc_induc_covar.root_inv_decomposition()

                chol_variational_output = variational_output.covariance_matrix.root.evaluate()
                self.variational_root = inv_matmul(induc_induc_covar, chol_variational_output)
                self.has_computed_root = True

            # Test mean
            predictive_mean = torch.add(test_mean, test_induc_covar.matmul(self.alpha))

            # Test covariance
            if not isinstance(test_test_covar, LazyTensor):
                predictive_covar = NonLazyTensor(test_test_covar)
            else:
                predictive_covar = test_test_covar
            if beta_features.fast_pred_var.on():
                correction = RootLazyTensor(test_induc_covar.matmul(self.prior_root_inv)).mul(-1)
                correction = correction + RootLazyTensor(test_induc_covar.matmul(self.variational_root))
                predictive_covar = predictive_covar + correction
            else:
                if isinstance(induc_test_covar, LazyTensor):
                    induc_test_covar = induc_test_covar.evaluate()
                inv_product = inv_matmul(induc_induc_covar, induc_test_covar)
                factor = variational_output.covariance_matrix.root_decomposition().matmul(inv_product)
                right_factor = factor - inv_product
                left_factor = (factor - induc_test_covar).transpose(-1, -2)
                predictive_covar = predictive_covar + MatmulLazyTensor(left_factor, right_factor)

            output = MultivariateNormal(predictive_mean, predictive_covar)
            return output<|MERGE_RESOLUTION|>--- conflicted
+++ resolved
@@ -35,13 +35,8 @@
 
             prior_output = self.prior_output()
             # Initialize variational parameters, if necessary
-<<<<<<< HEAD
-            if not self.variational_params_initialized[0]:
-                mean_init = prior_output.mean.data
-=======
             if not self.variational_params_initialized.item():
-                mean_init = prior_output.mean()
->>>>>>> d19a04de
+                mean_init = prior_output.mean
                 chol_covar_init = torch.eye(len(mean_init)).type_as(mean_init)
                 self.variational_mean.data.copy_(mean_init)
                 self.chol_variational_covar.data.copy_(chol_covar_init)
